name: agent_registry
author: valory
version: 0.1.0
type: contract
description: Agent Registry contract
license: Apache-2.0
aea_version: '>=1.0.0, <2.0.0'
fingerprint:
  __init__.py: bafybeid3wfzglolebuo6jrrsopswzu4lk77bm76mvw3euizlsjtnt3wmgu
  build/AgentRegistry.json: bafybeicoe5elvvsv2neiirsdn4uddrilizmyib3x4mvpklr7olhj2kh4ue
  contract.py: bafybeihrv6blme3v6diwci6zxxn72qbg5sanzmfq5tobhs4375ebcuyday
fingerprint_ignore_patterns: []
contracts: []
class_name: AgentRegistryContract
contract_interface_paths:
  ethereum: build/AgentRegistry.json
dependencies:
  open-aea-ledger-ethereum:
    version: ==1.50.0
  open-aea-test-autonomy:
<<<<<<< HEAD
    version: ==0.14.9
=======
    version: ==0.14.10
>>>>>>> 54fd9ca3
  web3:
    version: <7,>=6.0.0<|MERGE_RESOLUTION|>--- conflicted
+++ resolved
@@ -18,10 +18,6 @@
   open-aea-ledger-ethereum:
     version: ==1.50.0
   open-aea-test-autonomy:
-<<<<<<< HEAD
-    version: ==0.14.9
-=======
     version: ==0.14.10
->>>>>>> 54fd9ca3
   web3:
     version: <7,>=6.0.0