--- conflicted
+++ resolved
@@ -249,10 +249,6 @@
         serialized = self.db.get("mech_responses", "[]")
         if serialized is None:
             serialized = "[]"
-
-        if isinstance(serialized, list):
-            serialized = json.dumps(serialized)
-
         responses = json.loads(serialized)
         return [MechInteractionResponse(**response_item) for response_item in responses]
 
@@ -283,18 +279,17 @@
         return StakingState(self.db.get("service_staking_state", 0))
 
     @property
-<<<<<<< HEAD
     def n_mech_requests_this_epoch(self) -> int:
         """Get the number of mech requests."""
         n_mech_requests_this_epoch = self.db.get("n_mech_requests_this_epoch", 0)
         if n_mech_requests_this_epoch is None:
             return 0
         return n_mech_requests_this_epoch
-=======
+
+    @property
     def after_bet_attempt(self) -> bool:
         """Get the service's staking state."""
         return bool(self.db.get("after_bet_attempt", False))
->>>>>>> 1ce37f97
 
 
 class TxPreparationRound(CollectSameUntilThresholdRound):
