# -*- coding: utf-8 -*-
# ------------------------------------------------------------------------------
#
#   Copyright 2024 Valory AG
#
#   Licensed under the Apache License, Version 2.0 (the "License");
#   you may not use this file except in compliance with the License.
#   You may obtain a copy of the License at
#
#       http://www.apache.org/licenses/LICENSE-2.0
#
#   Unless required by applicable law or agreed to in writing, software
#   distributed under the License is distributed on an "AS IS" BASIS,
#   WITHOUT WARRANTIES OR CONDITIONS OF ANY KIND, either express or implied.
#   See the License for the specific language governing permissions and
#   limitations under the License.
#
# ------------------------------------------------------------------------------

"""This module contains a behaviour for managing the storage of the agent."""

import csv
import json
from abc import ABC
from datetime import datetime
from io import StringIO
from typing import Any, Dict, Generator, List, Optional, Tuple

from packages.valory.contracts.agent_registry.contract import AgentRegistryContract
from packages.valory.protocols.contract_api import ContractApiMessage
from packages.valory.skills.abstract_round_abci.base import get_name
from packages.valory.skills.decision_maker_abci.behaviours.base import (
    CID_PREFIX,
    DecisionMakerBaseBehaviour,
    WaitableConditionType,
)
from packages.valory.skills.decision_maker_abci.models import AgentToolsSpecs
from packages.valory.skills.decision_maker_abci.policy import (
    AccuracyInfo,
    EGreedyPolicy,
)


POLICY_STORE = "policy_store_multi_bet_failure_adjusting.json"
AVAILABLE_TOOLS_STORE = "available_tools_store.json"
UTILIZED_TOOLS_STORE = "utilized_tools.json"
GET = "GET"
OK_CODE = 200


class StorageManagerBehaviour(DecisionMakerBaseBehaviour, ABC):
    """Manages the storage of the policy and the tools."""

    def __init__(self, **kwargs: Any) -> None:
        """Initialize Behaviour."""
        super().__init__(**kwargs)
        self._mech_id: int = 0
        self._mech_hash: str = ""
        self._utilized_tools: Dict[str, str] = {}
        self._mech_tools: Optional[List[str]] = None
        self._remote_accuracy_information: StringIO = StringIO()

    @property
    def mech_tools(self) -> List[str]:
        """Get the mech agent's tools."""
        if self._mech_tools is None:
            raise ValueError("The mech's tools have not been set.")
        return self._mech_tools

    @mech_tools.setter
    def mech_tools(self, mech_tools: List[str]) -> None:
        """Set the mech agent's tools."""
        self._mech_tools = mech_tools

    @property
    def remote_accuracy_information(self) -> StringIO:
        """Get the accuracy information."""
        return self._remote_accuracy_information

    @remote_accuracy_information.setter
    def remote_accuracy_information(self, accuracy_information: StringIO) -> None:
        """Set the accuracy information."""
        self._remote_accuracy_information = accuracy_information

    @property
    def mech_id(self) -> int:
        """Get the mech's id."""
        return self._mech_id

    @mech_id.setter
    def mech_id(self, mech_id: int) -> None:
        """Set the mech's id."""
        self._mech_id = mech_id

    @property
    def mech_hash(self) -> str:
        """Get the hash of the mech agent."""
        return self._mech_hash

    @mech_hash.setter
    def mech_hash(self, mech_hash: str) -> None:
        """Set the hash of the mech agent."""
        self._mech_hash = mech_hash

    @property
    def utilized_tools(self) -> Dict[str, str]:
        """Get the utilized tools."""
        return self._utilized_tools

    @utilized_tools.setter
    def utilized_tools(self, utilized_tools: Dict[str, str]) -> None:
        """Get the utilized tools."""
        self._utilized_tools = utilized_tools

    @property
    def mech_tools_api(self) -> AgentToolsSpecs:
        """Get the mech agent api specs."""
        return self.context.agent_tools

    def setup(self) -> None:
        """Set the behaviour up."""
        try:
            self.utilized_tools = self.synchronized_data.utilized_tools
        except Exception:
            self.utilized_tools = self._try_recover_utilized_tools()
        else:
            if self.utilized_tools is None:
                self.utilized_tools = self._try_recover_utilized_tools()

    def set_mech_agent_specs(self) -> None:
        """Set the mech's agent specs."""
        full_ipfs_hash = CID_PREFIX + self.mech_hash
        ipfs_link = self.params.ipfs_address + full_ipfs_hash
        # The url needs to be dynamically generated as it depends on the ipfs hash
        self.mech_tools_api.__dict__["_frozen"] = False
        self.mech_tools_api.url = ipfs_link
        self.mech_tools_api.__dict__["_frozen"] = True

    def _get_tools_from_benchmark_file(self) -> None:
        """Get the tools from the benchmark dataset."""
        dataset_filepath = (
            self.params.store_path / self.benchmarking_mode.dataset_filename
        )
        with open(dataset_filepath) as read_dataset:
            row = read_dataset.readline()
            if not row:
                # if no headers are in the file, then we finished the benchmarking
                self.context.logger.error("No headers in dataset file.")
                return

        # parse tools from headers
        headers = row.split(self.benchmarking_mode.sep)
        p_yes_part = self.benchmarking_mode.p_yes_field_part
        self.mech_tools = [
            header.replace(p_yes_part, "") for header in headers if p_yes_part in header
        ]

    def _get_mech_id(self) -> WaitableConditionType:
        """Get the mech's id."""
        result = yield from self._mech_contract_interact(
            contract_callable="get_mech_id",
            data_key="id",
            placeholder=get_name(StorageManagerBehaviour.mech_id),
        )

        return result

    def _get_mech_hash(self) -> WaitableConditionType:
        """Get the mech's hash."""
        result = yield from self.contract_interact(
            performative=ContractApiMessage.Performative.GET_RAW_TRANSACTION,  # type: ignore
            contract_address=self.params.agent_registry_address,
            contract_public_id=AgentRegistryContract.contract_id,
            contract_callable="get_hash",
            data_key="hash",
            placeholder=get_name(StorageManagerBehaviour.mech_hash),
            agent_id=self.mech_id,
        )
        return result

    def _get_mech_tools(self) -> WaitableConditionType:
        """Get the mech agent's tools from IPFS."""
        self.set_mech_agent_specs()
        specs = self.mech_tools_api.get_spec()
        res_raw = yield from self.get_http_response(**specs)
        res = self.mech_tools_api.process_response(res_raw)

        if self.mech_tools_api.is_retries_exceeded():
            error = "Retries were exceeded while trying to get the mech agent's data."
            self.context.logger.error(error)
            self.mech_tools_api.reset_retries()
            return True

        if res is None:
            url = self.mech_tools_api.url
            msg = f"Could not get the mech agent's tools from {url}."
            self.context.logger.error(msg)
            self.mech_tools_api.increment_retries()
            return False

        self.context.logger.info(f"Retrieved the mech agent's tools: {res}.")
        # keep only the relevant mech tools, sorted
        # we sort the tools to avoid using dictionaries in the policy implementation,
        # so that we can easily assess which index corresponds to which tool
        res = sorted(set(res) - self.params.irrelevant_tools)
        self.context.logger.info(f"Relevant tools to the prediction task: {res}.")

        if len(res) == 0:
            self.context.logger.error("The relevant mech agent's tools are empty!")
            return False
        self.mech_tools = res
        self.mech_tools_api.reset_retries()
        return True

    def _get_tools(
        self,
    ) -> Generator[None, None, None]:
        """Get the Mech's tools."""
        if self.benchmarking_mode.enabled:
            self._get_tools_from_benchmark_file()
            return

        for step in (
            self._get_mech_id,
            self._get_mech_hash,
            self._get_mech_tools,
        ):
            yield from self.wait_for_condition_with_sleep(step)

    def _try_recover_policy(self) -> Optional[EGreedyPolicy]:
        """Try to recover the policy from the policy store."""
        try:
            policy_path = self.params.store_path / POLICY_STORE
            with open(policy_path, "r") as f:
                policy_raw = f.read()
                policy = EGreedyPolicy.deserialize(policy_raw)
                # overwrite the configurable parameters
                policy.eps = self.params.epsilon
                policy.consecutive_failures_threshold = self.params.policy_threshold
                policy.quarantine_duration = self.params.tool_quarantine_duration
                return policy
        except Exception as e:
            self.context.logger.warning(f"Could not recover the policy: {e}.")
            return None

    def _get_init_policy(self) -> EGreedyPolicy:
        """Get the initial policy."""
        # try to read the policy from the policy store, and if we cannot recover the policy, we create a new one
        return self._try_recover_policy() or EGreedyPolicy(
            self.params.epsilon,
            self.params.policy_threshold,
            self.params.tool_quarantine_duration,
        )

    def _fetch_accuracy_info(self) -> Generator[None, None, bool]:
        """Fetch the latest accuracy information available."""
        # get the CSV file from IPFS
        self.context.logger.info("Reading accuracy information from IPFS...")
        accuracy_link = self.params.ipfs_address + self.params.tools_accuracy_hash
        response = yield from self.get_http_response(method=GET, url=accuracy_link)
        if response.status_code != OK_CODE:
            self.context.logger.error(
                f"Could not retrieve data from the url {accuracy_link}. "
                f"Received status code {response.status_code}."
            )
            return False

        self.context.logger.info("Parsing accuracy information of the tools...")
        try:
            self.remote_accuracy_information = StringIO(response.body.decode())
        except (ValueError, TypeError) as e:
            self.context.logger.error(
                f"Could not parse response from ipfs server, "
                f"the following error was encountered {type(e).__name__}: {e}"
            )
            return False

        return True

<<<<<<< HEAD
    def _fetch_remote_tool_date(self) -> int:
        """Fetch the max transaction date from the remote accuracy storage."""
        self.context.logger.info("Checking remote accuracy information date... ")
        self.context.logger.info("Trying to read max date in file...")
        accuracy_information = self.remote_accuracy_information

        max_transaction_date = None

        if accuracy_information:
            sep = self.acc_info_fields.sep
            accuracy_information.seek(0)  # Ensure we’re at the beginning
            reader = csv.DictReader(accuracy_information.readlines(), delimiter=sep)

            # try to read the maximum transaction date in the remote accuracy info
            try:
                for row in reader:
                    current_transaction_date = row.get(MAX_STR)
                    if (
                        max_transaction_date is None
                        or current_transaction_date > max_transaction_date
                    ):
                        max_transaction_date = current_transaction_date

            except TypeError:
                self.context.logger.warning(
                    "Invalid transaction date found. Continuing with local accuracy information..."
                )
                return 0

        if max_transaction_date:
            self.context.logger.info(f"Maximum date found: {max_transaction_date}")
            max_datetime = datetime.strptime(max_transaction_date, DATETIME_FORMAT_STR)
            unix_timestamp = int(max_datetime.timestamp())
            return unix_timestamp

        self.context.logger.info("No maximum date found.")
        return 0

    def _check_local_policy_store_overwrite(self) -> bool:
        """Compare the local and remote policy store dates and decide which to use."""

        local_policy_store_date = self.policy.updated_ts
        remote_policy_store_date = self._fetch_remote_tool_date()
        policy_store_update_offset = self.params.policy_store_update_offset

        self.context.logger.info("Comparing tool accuracy dates...")

        overwrite = remote_policy_store_date > (
            local_policy_store_date - policy_store_update_offset
        )
        self.context.logger.info(f"Local policy store overwrite: {overwrite}.")
        return overwrite
=======
    def _remove_irrelevant_tools(self) -> None:
        """Remove irrelevant tools from the accuracy store."""
        accuracy_store = self.policy.accuracy_store
        for tool in accuracy_store.copy():
            if tool not in self.mech_tools:
                accuracy_store.pop(tool, None)

    def _global_info_date_to_unix(self, tool_transaction_date: str) -> Optional[int]:
        """Convert the global information date to unix."""
        datetime_format = self.acc_info_fields.datetime_format
        try:
            tool_transaction_datetime = datetime.strptime(
                tool_transaction_date, datetime_format
            )
        except (ValueError, TypeError):
            self.context.logger.warning(
                f"Could not parse the global info date {tool_transaction_date!r} using format {datetime_format!r}!"
            )
            return None

        return int(tool_transaction_datetime.timestamp())
>>>>>>> 1ce37f97

    def _parse_global_info_row(
        self,
        row: Dict[str, str],
        max_transaction_date: int,
        tool_to_global_info: Dict[str, Dict[str, str]],
    ) -> int:
        """Parse a row of the global information."""
        tool = row[self.acc_info_fields.tool]
        if tool not in self.mech_tools:
            # skip irrelevant tools
            return max_transaction_date

        # store the global information
        tool_to_global_info[tool] = row

        # find the latest transaction date
        tool_transaction_date = row[self.acc_info_fields.max]
        tool_transaction_unix = self._global_info_date_to_unix(tool_transaction_date)
        if (
            tool_transaction_unix is not None
            and tool_transaction_unix > max_transaction_date
        ):
            return tool_transaction_unix

        return max_transaction_date

    def _parse_global_info(self) -> Tuple[int, Dict[str, Dict[str, str]]]:
        """Parse the global information of the tools."""
        sep = self.acc_info_fields.sep
        reader: csv.DictReader = csv.DictReader(
            self.remote_accuracy_information, delimiter=sep
        )

        max_transaction_date = 0
        tool_to_global_info: Dict[str, Dict[str, str]] = {}
        for row in reader:
            max_transaction_date = self._parse_global_info_row(
                row, max_transaction_date, tool_to_global_info
            )

        return max_transaction_date, tool_to_global_info

    def _should_use_global_info(self, global_update_timestamp: int) -> bool:
        """Whether we should use the global information of the tools."""
        local_update_timestamp = self.policy.updated_ts
        local_update_offset = self.params.policy_store_update_offset
        return global_update_timestamp > local_update_timestamp - local_update_offset

    def _overwrite_local_info(
        self, tool_to_global_info: Dict[str, Dict[str, str]]
    ) -> None:
        """Overwrite the local information with the global information."""
        self.context.logger.info(
            "The local policy store will be overwritten with global information."
        )

        accuracy_store = self.policy.accuracy_store
        for tool, row in tool_to_global_info.items():
            accuracy_store[tool] = AccuracyInfo(
                int(row[self.acc_info_fields.requests]),
                # naturally, no global information is available for pending.
                # set it using the local policy if this information exists
                accuracy_store.get(tool, AccuracyInfo()).pending,
                float(row[self.acc_info_fields.accuracy]),
            )
            self.policy.updated_ts = int(datetime.now().timestamp())

    def _update_accuracy_store(
        self,
        global_update_timestamp: int,
        tool_to_global_info: Dict[str, Dict[str, str]],
    ) -> None:
        """
        Update the accuracy store using the latest accuracy information.

        The current method should only be called at the first period.

        :param global_update_timestamp: the timestamp of the latest global information update
        :param tool_to_global_info: the global information of the tools
        """
        if self._should_use_global_info(global_update_timestamp):
            self._overwrite_local_info(tool_to_global_info)

        # update the accuracy store by adding tools for which we do not have any global information yet
        for tool in self.mech_tools:
            self.policy.accuracy_store.setdefault(tool, AccuracyInfo())

    def _update_policy_tools(self) -> None:
        """Update the policy's tools and their accuracy with the latest information available if `with_global_info`."""
        self.context.logger.info("Updating information of the policy...")
        self._remove_irrelevant_tools()
        global_info = self._parse_global_info()
        self._update_accuracy_store(*global_info)
        self.policy.update_weighted_accuracy()

    def _set_policy(self) -> Generator:
        """Set the E Greedy Policy."""
        if self.is_first_period or not self.synchronized_data.is_policy_set:
            self.context.logger.debug("Setting initial policy")
            self._policy = self._get_init_policy()
        else:
            self.context.logger.debug(
                "Reading policy information from synchronized data"
            )
            self._policy = self.synchronized_data.policy

        yield from self.wait_for_condition_with_sleep(
            self._fetch_accuracy_info, sleep_time_override=self.params.sleep_time
        )

        if self.is_first_period:
            self._update_policy_tools()

    def _try_recover_utilized_tools(self) -> Dict[str, str]:
        """Try to recover the utilized tools from the tools store."""
        tools_path = self.params.store_path / UTILIZED_TOOLS_STORE
        try:
            with open(tools_path, "r") as tools_file:
                return json.load(tools_file)
        except FileNotFoundError:
            msg = "No file with pending rewards for the policy were found in the local storage."
            self.context.logger.info(msg)
        except Exception as exc:
            msg = f"Could not recover the pending rewards for the policy: {exc}."
            self.context.logger.warning(msg)
        return {}

    def _try_recover_mech_tools(self) -> Optional[List[str]]:
        """Try to recover the available tools from the tools store."""
        try:
            tools_path = self.params.store_path / AVAILABLE_TOOLS_STORE
            with open(tools_path, "r") as f:
                tools = json.load(f)
                return tools
        except Exception as e:
            self.context.logger.warning(f"Could not recover the tools: {e}.")
            return None

    def _setup_policy_and_tools(self) -> Generator[None, None, bool]:
        """Set up the policy and tools."""
        yield from self._get_tools()
        if self._mech_tools is None:
            return False

        yield from self._set_policy()
        return True

    def _store_policy(self) -> None:
        """Store the policy"""
        policy_path = self.params.store_path / POLICY_STORE
        with open(policy_path, "w") as f:
            f.write(self.policy.serialize())

    def _store_available_mech_tools(self) -> None:
        """Store the policy"""
        policy_path = self.params.store_path / AVAILABLE_TOOLS_STORE
        with open(policy_path, "w") as f:
            json.dump(self.mech_tools, f)

    def _store_utilized_tools(self) -> None:
        """Store the utilized tools."""
        tools_path = self.params.store_path / UTILIZED_TOOLS_STORE
        with open(tools_path, "w") as f:
            json.dump(self.utilized_tools, f)

    def _store_all(self) -> None:
        """Store the policy, the available tools and the utilized tools."""
        self._store_policy()
        self._store_available_mech_tools()
        self._store_utilized_tools()<|MERGE_RESOLUTION|>--- conflicted
+++ resolved
@@ -277,60 +277,6 @@
 
         return True
 
-<<<<<<< HEAD
-    def _fetch_remote_tool_date(self) -> int:
-        """Fetch the max transaction date from the remote accuracy storage."""
-        self.context.logger.info("Checking remote accuracy information date... ")
-        self.context.logger.info("Trying to read max date in file...")
-        accuracy_information = self.remote_accuracy_information
-
-        max_transaction_date = None
-
-        if accuracy_information:
-            sep = self.acc_info_fields.sep
-            accuracy_information.seek(0)  # Ensure we’re at the beginning
-            reader = csv.DictReader(accuracy_information.readlines(), delimiter=sep)
-
-            # try to read the maximum transaction date in the remote accuracy info
-            try:
-                for row in reader:
-                    current_transaction_date = row.get(MAX_STR)
-                    if (
-                        max_transaction_date is None
-                        or current_transaction_date > max_transaction_date
-                    ):
-                        max_transaction_date = current_transaction_date
-
-            except TypeError:
-                self.context.logger.warning(
-                    "Invalid transaction date found. Continuing with local accuracy information..."
-                )
-                return 0
-
-        if max_transaction_date:
-            self.context.logger.info(f"Maximum date found: {max_transaction_date}")
-            max_datetime = datetime.strptime(max_transaction_date, DATETIME_FORMAT_STR)
-            unix_timestamp = int(max_datetime.timestamp())
-            return unix_timestamp
-
-        self.context.logger.info("No maximum date found.")
-        return 0
-
-    def _check_local_policy_store_overwrite(self) -> bool:
-        """Compare the local and remote policy store dates and decide which to use."""
-
-        local_policy_store_date = self.policy.updated_ts
-        remote_policy_store_date = self._fetch_remote_tool_date()
-        policy_store_update_offset = self.params.policy_store_update_offset
-
-        self.context.logger.info("Comparing tool accuracy dates...")
-
-        overwrite = remote_policy_store_date > (
-            local_policy_store_date - policy_store_update_offset
-        )
-        self.context.logger.info(f"Local policy store overwrite: {overwrite}.")
-        return overwrite
-=======
     def _remove_irrelevant_tools(self) -> None:
         """Remove irrelevant tools from the accuracy store."""
         accuracy_store = self.policy.accuracy_store
@@ -352,7 +298,6 @@
             return None
 
         return int(tool_transaction_datetime.timestamp())
->>>>>>> 1ce37f97
 
     def _parse_global_info_row(
         self,
