name: decision_maker_abci
author: valory
version: 0.1.0
type: skill
description: This skill is responsible for the decision making and placing the bets.
  It samples a market based on its liquidity, it sends a request to a mech to decide
  what to vote for, it receives the response from the mech, it decides whether voting
  is profitable or not, and ultimately, it either bets or blacklists the market.
license: Apache-2.0
aea_version: '>=1.0.0, <2.0.0'
fingerprint:
  README.md: bafybeia367zzdwndvlhw27rvnwodytjo3ms7gbc3q7mhrrjqjgfasnk47i
  __init__.py: bafybeih563ujnigeci2ldzh7hakbau6a222vsed7leg3b7lq32vcn3nm4a
  behaviours/__init__.py: bafybeih6ddz2ocvm6x6ytvlbcz6oi4snb5ee5xh5h65nq4w2qf7fd7zfky
  behaviours/base.py: bafybeicxhrg34bvnsftsfyksx3ag6ujqsdk4kg4rfk4ouxbtue3s5ft24y
  behaviours/bet_placement.py: bafybeibflvlyvmd7que4y6eb7egbixx3hvlwdu764zesi6dnwyusvryhba
  behaviours/blacklisting.py: bafybeieuqoup2vrmrtvjfqnr5mzrvkegc7afb2oeujzq2itsbhcsham2se
  behaviours/check_benchmarking.py: bafybeiao2lyj7apezkqrpgsyzb3dwvrdgsrgtprf6iuhsmlsufvxfl5bci
  behaviours/claim_subscription.py: bafybeigbqkhc6mb73rbwaks32tfiqx6u2xza43uiy6rvbtrnqd6m4fru3e
  behaviours/decision_receive.py: bafybeiblt4of7gykqvql7ctchakbx27uxvesizbhczlvcqzr35f7zyjjci
  behaviours/decision_request.py: bafybeia22omb7tvocyfe3z2ucn5au5mcas7dg37ha42u7znefzrewjpk7y
  behaviours/handle_failed_tx.py: bafybeiashwlfp6ty3g6ukgmliaghwu6yiunbqpjmyrzheokw3pbcr2ckaq
  behaviours/order_subscription.py: bafybeihwuhgykptokmeam5sacnfzedk5puvrxbjo7iypaqhsrqg5nk7psm
  behaviours/randomness.py: bafybeiaoj3awyyg2onhpsdsn3dyczs23gr4smuzqcbw3e5ocljwxswjkce
  behaviours/reedem.py: bafybeibg5daqyov2mzfhoirzft6lkar5bflcza6aekovtcl3vy23d2zrmu
  behaviours/round_behaviour.py: bafybeih63hpia2bwwzu563hxs5yd3t5ycvxvkfnhvxbzghbyy3mw3xjl3i
  behaviours/sampling.py: bafybeiewpy4p3qr6q3hyr6dbnmgxycbmn7vl4kspxjgcufmbr5sqqd43ki
  behaviours/storage_manager.py: bafybeidmcwsyfz6s3cf2wvnjrls2pbizbixrvn2tkfxdcqknec27syjvau
  behaviours/tool_selection.py: bafybeienlxcgjs3ogyofli3d7q3p5rst3mcxxcnwqf7qolqjeefjtixeke
  dialogues.py: bafybeigpwuzku3we7axmxeamg7vn656maww6emuztau5pg3ebsoquyfdqm
  fsm_specification.yaml: bafybeib3oecxsixxzf3fsai5f7jlqpqqm23jcuvqn5fgp54shdj3temz2y
  handlers.py: bafybeiherm5a2kjmf46ffjoyvhh3tsja5au5i677oasiutdxdojwdtwqla
  io_/__init__.py: bafybeifxgmmwjqzezzn3e6keh2bfo4cyo7y5dq2ept3stfmgglbrzfl5rq
  io_/loader.py: bafybeih3sdsx5dhe4kzhtoafexjgkutsujwqy3zcdrlrkhtdks45bc7exa
  models.py: bafybeiaw4camvsb4xtgu4kn5hnumgxyhxry2ueiunkhixv5f437itdmkea
  payloads.py: bafybeieygushjlrzwzpnhagjgpbs3goot3pnfheh6yawuwctrk3uoeesfm
  policy.py: bafybeigmstzp26no6lg2hcsusaybpdidzqgek4wc6hzay4zg4ybjjbij44
  redeem_info.py: bafybeifiiix4gihfo4avraxt34sfw35v6dqq45do2drrssei2shbps63mm
  rounds.py: bafybeiedbmmy7jnqvtcdfnd222yyr3r4d7m7bhhwccla4nsqautmavwgrq
  rounds_info.py: bafybeihg6i3h7a7ahfxzhow7gcuszcilq5krfpchze2szjdu7dtem2tnwa
  states/__init__.py: bafybeid23llnyp6j257dluxmrnztugo5llsrog7kua53hllyktz4dqhqoy
  states/base.py: bafybeictnvwzj2m7uk4n3uwuh5yhfx2uqn5klgs3afog2tet33mp5hnxmi
  states/bet_placement.py: bafybeidd3k6bbnjkznwbv43l44wexaci7k7axz6mfrgca76mjljp5o2344
  states/blacklisting.py: bafybeiapelgjhbjjn4uq4z5gspyirqzwzgccg5anktrp5kxdwamfnfw5mi
  states/check_benchmarking.py: bafybeiagrgeopuluwqkvoqbst2hjymte5rju2pecvkoeleklnqca5andeu
  states/claim_subscription.py: bafybeicjsjkvv2ftfv2gquvp7fyvuqia6acs44d3smwebgaic7lhkbaym4
  states/decision_receive.py: bafybeiexc26g7z7by6eziawjld52nglljiwlj6oam5ramtbyo6un2tqs5y
  states/decision_request.py: bafybeiarv3r5j7cfvxmudki2llbdl2pvf24p5mvsva6bdgrylnwdyag5xy
  states/final_states.py: bafybeicjrrojo3gmfaxzicwloyorlnqgzl6a2avevo4nvhoh424zwzmbti
  states/handle_failed_tx.py: bafybeibskm4qe2bmmbdcoidbhjvy6zph5474fhele7pkjjavwqi7jtvzja
  states/order_subscription.py: bafybeihl3pwrbccaitiukbigygd5u3weyih34pvzql3c6n5k7gjj47f2be
  states/randomness.py: bafybeiceoo4nx3t4dofpwczw3v5mclramwmzpwjs6hv7l56arodrjx4l5u
  states/redeem.py: bafybeica6cn4xg7shea2wjhbqnddgxe5zao2hkmceltze7qknxdhtsoaxe
  states/sampling.py: bafybeif2yuwl5swelp7oh5nfuupdf3vg2ijjzapk2xqht7e6i6ggcsl2zy
  states/tool_selection.py: bafybeiak5ihuie4nxh3sguiea6pcdgyxr4k4xyzvq6o2uj5xpf7urocawy
  tests/__init__.py: bafybeiakpi3k3kc7wrjj7hrluvjcj36lu2gezpmrctwiz5yg2fe7ggnf3i
  tests/behaviours/__init__.py: bafybeic7icz7lfhfepdkqkase7y7zn3a6pwdw6fx4ah2hajmgejawpolc4
  tests/behaviours/data/.gitkeep: bafybeiekl43sjsyqfgl6y27ve5ydo4svcngrptgtffblokmspfezroxvvi
  tests/behaviours/dummy_strategy/__init__.py: bafybeiep5w5yckjzy724v63qd5cmzfn3uxytmnizynomxggfobbysfcttq
  tests/behaviours/dummy_strategy/dummy_strategy.py: bafybeig5e3xfr7gxsakfj4stbxqcwdiljl7klvgahkuwe3obzxgkg3qt2e
  tests/behaviours/test_base.py: bafybeigsabzkikayf4wzkxibbdnalayzq4wfo5js4bph2eux2hclf5k25e
  tests/conftest.py: bafybeidy5hw56kw5mxudnfbhvogofn6k4rqb4ux2bd45baedrrhmgyrude
  tests/states/test_base.py: bafybeieqy7wz5677jathwnolsgrt7zdifauammly3aeoq6dk4hdsqo5fte
  tests/states/test_bet_placement.py: bafybeibvc37n2cluep4tasvgmvwxwne2deais6ptirducpogk67v4gj4ga
  tests/states/test_blacklising.py: bafybeihm2ex6l7fhorgi3mjj2epztu2r7bqbg56unpgpzfzymghshchqzy
  tests/states/test_check_benchmarking.py: bafybeiaauepn46l5z5kx2ifzsqcuravg3zvddecuhdgp4eaeous6vaqyoq
  tests/states/test_claim_subscription.py: bafybeiclkxjhceb3ehgmg6klt4uywew5drk5b3w6no7mwxetpubxqrejfy
  tests/states/test_decision_receive.py: bafybeibkxalkfxuyokb6y5hkyu4pdlg4yfusbpgtkfr66cprygu7cgyd2y
  tests/states/test_decision_request.py: bafybeigqbakm2olkwvcngertjplhnmu6on6tp6hxn7lxygi2gf5a5eurbe
  tests/states/test_final_states.py: bafybeiftfd3ovaqpfe7t5ry7maiziavk74wl66d6zo6ikhgodznormd2nm
  tests/states/test_handle_failed_tx.py: bafybeigt3kae7werxaleozidsfzpoxrnvmaamp3hidmfci65ulxnbjjleu
  tests/states/test_order_subscription.py: bafybeidx2tzivsxhpr5xx5e5h2xmpjyewfogt2mujv4sq3hbaeksmcbvhy
  tests/states/test_randomness.py: bafybeib3eqjv6mhlprzda7d4viddn5alrfqteq6juyg3ccejseoywcsbey
  tests/states/test_redeem.py: bafybeiezdnfrxukb2xpwffrr357g2anmdkwy7wo3nphvlggipq5xrdzr7a
  tests/states/test_sampling.py: bafybeifvbzikke6wtex2p5j7fsnpdbj4qqxl5vh2lm2m2apgvuqdonoyzm
  tests/states/test_tool_selection.py: bafybeib7js3dj7647t33o5ybfqftwytxktwrvhbri5yuyymg6znj6y7xxa
  tests/test_dialogues.py: bafybeibulo64tgfrq4e5qbcqnmifrlehkqciwuavublints353zaj2mlpa
  tests/test_handlers.py: bafybeihpkgtjjm3uegpup6zkznpoaxqpu6kmp3ujiggrzbe73p5fzlq7im
  tests/test_payloads.py: bafybeiggbcppj4j54r23qvg423elsnd7dcxl3sfo534ek5sd3g65ua57nq
  tests/test_rounds.py: bafybeigifftusd4ew42tyvyrr55o2uehhcik2gdq3atkpjwwlqdeskedty
  utils/__init__.py: bafybeiazrfg3kwfdl5q45azwz6b6mobqxngxpf4hazmrnkhinpk4qhbbf4
  utils/general.py: bafybeidklil35bhvew7556zv3rohbruwkxe7d7n2qnbrohunfalw2okigm
  utils/nevermined.py: bafybeigallaqxhqopznhjhefr6bukh4ojkz5vdtqyzod5dksshrf24fjgi
  utils/scaling.py: bafybeialr3z4zogp4k3l2bzcjfi4igvxzjexmlpgze2bai2ufc3plaow4y
fingerprint_ignore_patterns: []
connections:
- valory/http_server:0.22.0:bafybeic3jpkum7g6qo6x6vdrmvvhj7vqw7ec2op72uc3yfhmnlp5hn3joy
contracts:
- valory/gnosis_safe:0.1.0:bafybeibgpgpi7w6xtxg3zr7tye3f6g6tu7fnvy7yxlgunbjqin3ou7e5pi
- valory/market_maker:0.1.0:bafybeiepwclhyg7oo7wcffmben42wmwrxgb4ovoomw2zbjqljcy7b2neke
- valory/erc20:0.1.0:bafybeifyjub3v62r53by76u7cli7oqvg5qukb4e6gaa62z34euqfwnrsvi
- valory/multisend:0.1.0:bafybeig5byt5urg2d2bsecufxe5ql7f4mezg3mekfleeh32nmuusx66p4y
- valory/mech:0.1.0:bafybeib32m5zriagivlj7insajfs4jm5o5h53eym32wjjjp6qwv4lzl3pu
- valory/conditional_tokens:0.1.0:bafybeiai7zwtdab2izyitvxph42kwtbvx6n5skm3i6jijd2653xjkoqd24
- valory/realitio:0.1.0:bafybeieggqkuslxiuapneygnhkhgatk5jvjbw6p7ltxaab6au466ikxm3e
- valory/realitio_proxy:0.1.0:bafybeidx37xzjjmapwacedgzhum6grfzhp5vhouz4zu3pvpgdy5pgb2fr4
- valory/agent_registry:0.1.0:bafybeia2eoorxpsfwnd2dnvgt2v3xxqez6d4zyxvqpnwo5oydcgxkr2uni
- valory/transfer_nft_condition:0.1.0:bafybeicq5jkvpdfciqybxs2n7zwkuprdcksuf7xcgyfxzbbd4w33rk5g3m
- valory/mech_mm:0.1.0:bafybeibbz2hlyvtg6yfojzdnou2xqbpu32a4mjvn2xidfypvwy5oj6gx4u
- valory/complementary_service_metadata:0.1.0:bafybeibu65wpdsbrbrt2wnf2lr3psy26jiaomyjkg4twbupve7o3kso2aa
protocols:
- valory/contract_api:1.0.0:bafybeid247uig2ekykdumh7ewhp2cdq7rchaeqjj6e7urx35zfpdl5zrn4
- valory/ledger_api:1.0.0:bafybeihmqzcbj6t7vxz2aehd5726ofnzsfjs5cwlf42ro4tn6i34cbfrc4
- valory/ipfs:0.1.0:bafybeifi2nri7sprmkez4rqzwb4lnu6peoy3bax5k6asf6k5ms7kmjpmkq
- valory/http:1.0.0:bafybeih4azmfwtamdbkhztkm4xitep3gx6tfdnoz6tvllmaqnhu3klejfa
skills:
- valory/abstract_round_abci:0.1.0:bafybeiey45kkbniukmtpdjduwazpyygaiayeo7mh3tu6wfbau2bxvuljmy
- valory/market_manager_abci:0.1.0:bafybeihievdcieyf5lad7iamrgkuahxlcjyuqc4kzomi4chcy2pap47ehu
- valory/transaction_settlement_abci:0.1.0:bafybeic2ywzpwkyeqbzsvkbvurhsptemam4xtceihax2tmxmlxtgd3xpya
- valory/mech_interact_abci:0.1.0:bafybeigkizx3ecohtyshr6tq55zvp4sl5cou344a2t6nvwfgund4xnrj4a
- valory/staking_abci:0.1.0:bafybeifupwkfbxa4c4jogpudvzwt5rkgfuedgd65sj2bf2z5ver4phq64m
behaviours:
  main:
    args: {}
    class_name: AgentDecisionMakerRoundBehaviour
handlers:
  abci:
    args: {}
    class_name: ABCIHandler
  contract_api:
    args: {}
    class_name: ContractApiHandler
  http:
    args: {}
    class_name: HttpHandler
  ipfs:
    args: {}
    class_name: IpfsHandler
  ledger_api:
    args: {}
    class_name: LedgerApiHandler
  signing:
    args: {}
    class_name: SigningHandler
  tendermint:
    args: {}
    class_name: TendermintHandler
models:
  abci_dialogues:
    args: {}
    class_name: AbciDialogues
  benchmark_tool:
    args:
      log_dir: /logs
    class_name: BenchmarkTool
  contract_api_dialogues:
    args: {}
    class_name: ContractApiDialogues
  http_dialogues:
    args: {}
    class_name: HttpDialogues
  ipfs_dialogues:
    args: {}
    class_name: IpfsDialogues
  ledger_api_dialogues:
    args: {}
    class_name: LedgerApiDialogues
  params:
    args:
      cleanup_history_depth: 1
      cleanup_history_depth_current: null
      drand_public_key: 868f005eb8e6e4ca0a47c8a77ceaa5309a47978a7c71bc5cce96366b5d7a569937c529eeda66c7293784a9402801af31
      genesis_config:
        genesis_time: '2022-05-20T16:00:21.735122717Z'
        chain_id: chain-c4daS1
        consensus_params:
          block:
            max_bytes: '22020096'
            max_gas: '-1'
            time_iota_ms: '1000'
          evidence:
            max_age_num_blocks: '100000'
            max_age_duration: '172800000000000'
            max_bytes: '1048576'
          validator:
            pub_key_types:
            - ed25519
          version: {}
        voting_power: '10'
      keeper_timeout: 30.0
      max_attempts: 10
      max_healthcheck: 120
      multisend_address: '0x0000000000000000000000000000000000000000'
      multisend_batch_size: 1
      on_chain_service_id: null
      request_retry_delay: 1.0
      request_timeout: 10.0
      reset_pause_duration: 10
      reset_tendermint_after: 2
      retry_attempts: 400
      retry_timeout: 3
      round_timeout_seconds: 350.0
      service_id: decision_maker
      service_registry_address: null
      agent_registry_address: '0x0000000000000000000000000000000000000000'
      complementary_service_metadata_address: '0x0000000000000000000000000000000000000000'
      setup:
        all_participants:
        - '0x0000000000000000000000000000000000000000'
        safe_contract_address: '0x0000000000000000000000000000000000000000'
        consensus_threshold: null
      share_tm_config_on_startup: false
      sleep_time: 1
      use_slashing: false
      slash_cooldown_hours: 3
      slash_threshold_amount: 10000000000000000
      light_slash_unit_amount: 5000000000000000
      serious_slash_unit_amount: 8000000000000000
      tendermint_check_sleep_delay: 3
      tendermint_com_url: http://localhost:8080
      tendermint_max_retries: 5
      tendermint_p2p_url: localhost:26656
      tendermint_url: http://localhost:26657
      tx_timeout: 10.0
      use_termination: false
      mech_contract_address: '0x77af31de935740567cf4ff1986d04b2c964a786a'
      mech_request_price: null
      mech_chain_id: gnosis
      mech_wrapped_native_token_address: '0xe91D153E0b41518A2Ce8Dd3D7944Fa863463a97d'
      mech_interaction_sleep_time: 10
      creator_per_subgraph:
        omen_subgraph: []
      slot_count: 2
      opening_margin: 300
      languages:
      - en_US
      average_block_time: 5
      abt_error_mult: 5
      the_graph_error_message_key: message
      the_graph_payment_required_error: payment required for subsequent requests for
        this API key
      sample_bets_closing_days: 10
      trading_strategy: strategy_name
      use_fallback_strategy: true
      bet_threshold: 100000000000000000
      ipfs_address: https://gateway.autonolas.tech/ipfs/
      tools_accuracy_hash: QmR8etyW3TPFadNtNrW54vfnFqmh8vBrMARWV76EmxCZyk
      prompt_template: With the given question "@{question}" and the `yes` option
        represented by `@{yes}` and the `no` option represented by `@{no}`, what are
        the respective probabilities of `p_yes` and `p_no` occurring?
      dust_threshold: 10000000000000
      conditional_tokens_address: '0xCeAfDD6bc0bEF976fdCd1112955828E00543c0Ce'
      realitio_proxy_address: '0xAB16D643bA051C11962DA645f74632d3130c81E2'
      realitio_address: '0x79e32aE03fb27B07C89c0c568F80287C01ca2E57'
      redeem_round_timeout: 3600.0
      event_filtering_batch_size: 5000
      reduce_factor: 0.25
      max_filtering_retries: 6
      minimum_batch_size: 500
      redeeming_batch_size: 5
      store_path: data
      slippage: 0.01
      policy_epsilon: 0.25
      use_subgraph_for_redeeming: true
      use_nevermined: true
      policy_store_update_offset: 259200
      mech_to_subscription_params:
        base_url: url
        did: did
        escrow_payment_condition_address: address
        lock_payment_condition_address: address
        transfer_nft_condition_address: address
        token_address: address
        order_address: address
        nft_amount: amount
        payment_token: address
        price: price
      irrelevant_tools:
      - openai-text-davinci-002
      - openai-text-davinci-003
      - openai-gpt-3.5-turbo
      - openai-gpt-4
      - stabilityai-stable-diffusion-v1-5
      - stabilityai-stable-diffusion-xl-beta-v2-2-2
      - stabilityai-stable-diffusion-512-v2-1
      - stabilityai-stable-diffusion-768-v2-1
      tool_punishment_multiplier: 1
      contract_timeout: 300.0
      file_hash_to_strategies: {}
      strategies_kwargs:
        bet_kelly_fraction: 1.0
        floor_balance: 500000000000000000
        bet_amount_per_threshold:
          0.0: 0
          0.1: 0
          0.2: 0
          0.3: 0
          0.4: 0
          0.5: 0
          0.6: 0
          0.7: 0
          0.8: 0
          0.9: 0
          1.0: 0
      service_endpoint: trader.staging.autonolas.tech/
      rpc_sleep_time: 10
      safe_voting_range: 600
      rebet_chance: 0.6
      use_mech_marketplace: false
      mech_marketplace_config:
        mech_marketplace_address: '0x0000000000000000000000000000000000000000'
        priority_mech_address: '0x0000000000000000000000000000000000000000'
        priority_mech_staking_instance_address: '0x0000000000000000000000000000000000000000'
        priority_mech_service_id: 0
        requester_staking_instance_address: '0x0000000000000000000000000000000000000000'
        response_timeout: 300
      agent_balance_threshold: 10000000000000000
      expected_mech_response_time: 300
      mech_invalid_response: Invalid Response
      mech_consecutive_failures_threshold: 2
      tool_quarantine_duration: 18000
<<<<<<< HEAD
      enable_position_review: false
      review_period_seconds: 86400
      min_confidence_increase: 0.1
=======
      use_multi_bets_mode: true
>>>>>>> 22de97df
    class_name: DecisionMakerParams
  acc_info_fields:
    args:
      tool: tool
      requests: total_requests
      accuracy: tool_accuracy
      sep: ','
      max: max
      datetime_format: '%Y-%m-%d %H:%M:%S'
    class_name: AccuracyInfoFields
  trades_subgraph:
    args:
      api_id: trades
      headers:
        Content-Type: application/json
      method: POST
      parameters: {}
      response_key: data:fpmmTrades
      response_type: list
      error_key: errors
      error_index: 0
      error_type: dict
      retries: 5
      url: https://api.thegraph.com/subgraphs/name/protofire/omen-xdai
    class_name: TradesSubgraph
  conditional_tokens_subgraph:
    args:
      api_id: conditional_tokens
      headers:
        Content-Type: application/json
      method: POST
      parameters: {}
      response_key: data:user:userPositions
      response_type: list
      error_key: errors
      error_index: 0
      error_type: dict
      retries: 5
      url: https://api.thegraph.com/subgraphs/name/gnosis/conditional-tokens-gc
    class_name: ConditionalTokensSubgraph
  realitio_subgraph:
    args:
      api_id: realitio
      headers:
        Content-Type: application/json
      method: POST
      parameters: {}
      response_key: data:answers
      response_type: list
      error_key: errors
      error_index: 0
      error_type: dict
      retries: 5
      url: https://api.thegraph.com/subgraphs/name/realityeth/realityeth-gnosis
    class_name: RealitioSubgraph
  agent_tools:
    args:
      api_id: agent_tools
      headers:
        Content-Type: application/json
      method: GET
      parameters: {}
      response_key: tools
      response_type: list
      retries: 5
      url: ''
    class_name: AgentToolsSpecs
  requests:
    args: {}
    class_name: Requests
  signing_dialogues:
    args: {}
    class_name: SigningDialogues
  state:
    args: {}
    class_name: SharedState
  tendermint_dialogues:
    args: {}
    class_name: TendermintDialogues
dependencies:
  hexbytes:
    version: ==0.3.1
  hypothesis:
    version: ==6.21.6
  py-multibase:
    version: ==1.0.3
  py-multicodec:
    version: ==0.2.1
  web3:
    version: <7,>=6.0.0
  eth-abi:
    version: ==4.0.0
  pyyaml:
    version: <=6.0.1,>=3.10
is_abstract: true<|MERGE_RESOLUTION|>--- conflicted
+++ resolved
@@ -309,13 +309,10 @@
       mech_invalid_response: Invalid Response
       mech_consecutive_failures_threshold: 2
       tool_quarantine_duration: 18000
-<<<<<<< HEAD
+      use_multi_bets_mode: true
       enable_position_review: false
       review_period_seconds: 86400
       min_confidence_increase: 0.1
-=======
-      use_multi_bets_mode: true
->>>>>>> 22de97df
     class_name: DecisionMakerParams
   acc_info_fields:
     args:
