--- conflicted
+++ resolved
@@ -93,14 +93,9 @@
             - benchmarking disabled: 14.
             - no majority: 0.
             - round timeout: 0.
-<<<<<<< HEAD
-            - none: 20.
-            - no op: 20.
-            - blacklist: 20.
-=======
+            - none: 20.
             - done: 20.
             - subscription error: 20.
->>>>>>> 1ce37f97
         1. BenchmarkingRandomnessRound
             - done: 3.
             - round timeout: 1.
@@ -210,14 +205,9 @@
             Event.ROUND_TIMEOUT: CheckBenchmarkingModeRound,
             # added because of `autonomy analyse fsm-specs`
             # falsely reporting them as missing from the transition
-<<<<<<< HEAD
-            Event.NONE: ImpossibleRound,
-            Event.NO_OP: ImpossibleRound,
-            Event.BLACKLIST: ImpossibleRound,
-=======
+            Event.NONE: ImpossibleRound,
             Event.DONE: ImpossibleRound,
             Event.SUBSCRIPTION_ERROR: ImpossibleRound,
->>>>>>> 1ce37f97
         },
         BenchmarkingRandomnessRound: {
             Event.DONE: SamplingRound,
