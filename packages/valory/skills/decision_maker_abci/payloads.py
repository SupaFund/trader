# -*- coding: utf-8 -*-
# ------------------------------------------------------------------------------
#
#   Copyright 2023-2024 Valory AG
#
#   Licensed under the Apache License, Version 2.0 (the "License");
#   you may not use this file except in compliance with the License.
#   You may obtain a copy of the License at
#
#       http://www.apache.org/licenses/LICENSE-2.0
#
#   Unless required by applicable law or agreed to in writing, software
#   distributed under the License is distributed on an "AS IS" BASIS,
#   WITHOUT WARRANTIES OR CONDITIONS OF ANY KIND, either express or implied.
#   See the License for the specific language governing permissions and
#   limitations under the License.
#
# ------------------------------------------------------------------------------

"""This module contains the transaction payloads for the decision maker."""

from dataclasses import dataclass
from typing import Optional

from packages.valory.skills.abstract_round_abci.base import BaseTxPayload
from packages.valory.skills.market_manager_abci.payloads import BaseUpdateBetsPayload


@dataclass(frozen=True)
class DecisionReceivePayload(BaseUpdateBetsPayload):
    """Represents a transaction payload for the decision-making."""

    is_profitable: Optional[bool]
    vote: Optional[int]
    confidence: Optional[float]
    bet_amount: Optional[int]
    next_mock_data_row: Optional[int]
    policy: Optional[str]
    decision_received_timestamp: Optional[int]


@dataclass(frozen=True)
class SamplingPayload(BaseUpdateBetsPayload):
    """Represents a transaction payload for the sampling of a bet."""

    index: Optional[int]
    benchmarking_finished: Optional[bool]
    day_increased: Optional[bool]


@dataclass(frozen=True)
class MultisigTxPayload(BaseTxPayload):
    """Represents a transaction payload for preparing an on-chain transaction to be sent via the agents' multisig."""

    tx_submitter: Optional[str] = None
    tx_hash: Optional[str] = None
    mocking_mode: Optional[bool] = None


@dataclass(frozen=True)
class RedeemPayload(MultisigTxPayload):
    """Represents a transaction payload for preparing an on-chain transaction for redeeming."""

    mech_tools: str = "[]"
    policy: Optional[str] = None
    utilized_tools: Optional[str] = None
    redeemed_condition_ids: Optional[str] = None
    payout_so_far: Optional[int] = None


@dataclass(frozen=True)
class DecisionRequestPayload(BaseTxPayload):
    """Represents a transaction payload for preparing mech requests."""

    mech_requests: Optional[str] = None
    mocking_mode: Optional[bool] = None
    decision_request_timestamp: Optional[int] = None


@dataclass(frozen=True)
class SubscriptionPayload(MultisigTxPayload):
    """Represents a transaction payload for subscribing."""

    agreement_id: str = ""
    wallet_balance: Optional[int] = None


@dataclass(frozen=True)
class ClaimPayload(BaseTxPayload):
    """Represents a transaction payload for claiming a subscription."""

    vote: bool


@dataclass(frozen=True)
class VotingPayload(BaseTxPayload):
    """Represents a transaction payload for voting."""

    vote: bool


@dataclass(frozen=True)
class BlacklistingPayload(BaseUpdateBetsPayload):
    """Represents a transaction payload for blacklisting."""

    policy: str


@dataclass(frozen=True)
class ToolSelectionPayload(BaseTxPayload):
    """Represents a transaction payload for selecting a mech tool."""

    mech_tools: Optional[str]
    policy: Optional[str]
    utilized_tools: Optional[str]
    selected_tool: Optional[str]


@dataclass(frozen=True)
class BetPlacementPayload(MultisigTxPayload):
    """Represents a transaction payload for placing a bet."""

    wallet_balance: Optional[int] = None
<<<<<<< HEAD
    token_balance: Optional[int] = None
=======


@dataclass(frozen=True)
class HandleFailedTxPayload(VotingPayload):
    """Represents a transaction payload for placing a bet."""

    tx_submitter: str
>>>>>>> 1ce37f97
<|MERGE_RESOLUTION|>--- conflicted
+++ resolved
@@ -121,14 +121,11 @@
     """Represents a transaction payload for placing a bet."""
 
     wallet_balance: Optional[int] = None
-<<<<<<< HEAD
     token_balance: Optional[int] = None
-=======
 
 
 @dataclass(frozen=True)
 class HandleFailedTxPayload(VotingPayload):
     """Represents a transaction payload for placing a bet."""
 
-    tx_submitter: str
->>>>>>> 1ce37f97
+    tx_submitter: str