--- conflicted
+++ resolved
@@ -118,12 +118,8 @@
     (CallCheckpointRound, SERVICE_NOT_STAKED): ResetAndPauseRound
     (CheckBenchmarkingModeRound, BENCHMARKING_DISABLED): UpdateBetsRound
     (CheckBenchmarkingModeRound, BENCHMARKING_ENABLED): BenchmarkingRandomnessRound
-<<<<<<< HEAD
-    (CheckBenchmarkingModeRound, BLACKLIST): ImpossibleRound
+    (CheckBenchmarkingModeRound, DONE): ImpossibleRound
     (CheckBenchmarkingModeRound, NONE): ImpossibleRound
-=======
-    (CheckBenchmarkingModeRound, DONE): ImpossibleRound
->>>>>>> 1ce37f97
     (CheckBenchmarkingModeRound, NO_MAJORITY): CheckBenchmarkingModeRound
     (CheckBenchmarkingModeRound, ROUND_TIMEOUT): CheckBenchmarkingModeRound
     (CheckBenchmarkingModeRound, SUBSCRIPTION_ERROR): ImpossibleRound
