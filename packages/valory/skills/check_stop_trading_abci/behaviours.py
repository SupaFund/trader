--- conflicted
+++ resolved
@@ -152,19 +152,7 @@
         return False
 
     def _compute_stop_trading(self) -> Generator[None, None, bool]:
-<<<<<<< HEAD
-        # This is a "hacky" way of getting required data initialized on
-        # the Trader: On first period, the FSM needs to initialize some
-        # data on the trading branch so that it is available in the
-        # cross-period persistent keys.
-        if self.is_first_period:
-            self.context.logger.debug(f"{self.is_first_period=}")
-            yield  # ensures this is a generator
-            return False
-
-=======
         """Compute the stop trading condition."""
->>>>>>> de7ad038
         self.context.logger.debug(f"{self.params.disable_trading=}")
         if self.params.disable_trading:
             return True
