{
    "dev": {
        "custom/valory/bet_amount_per_threshold/0.1.0": "bafybeihufqu2ra7vud4h6g2nwahx7mvdido7ff6prwnib2tdlc4np7dw24",
        "custom/valory/mike_strat/0.1.0": "bafybeihjiol7f4ch4piwfikurdtfwzsh6qydkbsztpbwbwb2yrqdqf726m",
        "custom/jhehemann/kelly_criterion/0.1.0": "bafybeif55cu7cf6znyma7kxus4wxa2doarhau2xmndo57iegshxorivwmq",
        "custom/w1kke/always_blue/0.1.0": "bafybeieshu32h3es2fslduuhr7nimuvh2vuibyeqdunzrcggaeohekg3jm",
        "custom/valory/kelly_criterion_no_conf/0.1.0": "bafybeibxfp27rzrfnp7sxq62vwv32pdvrijxi7vzg7ihukkaka3bwzrgae",
        "contract/valory/market_maker/0.1.0": "bafybeigfhg57pnhy5xyaegz5keaulkmajshwapb5s4wdzjyqx7pckgs34q",
        "contract/valory/realitio/0.1.0": "bafybeietgux6kkhdquspy35qera7gjwwqwrremmoeatjzwwokjb2lzsata",
        "contract/valory/realitio_proxy/0.1.0": "bafybeidx37xzjjmapwacedgzhum6grfzhp5vhouz4zu3pvpgdy5pgb2fr4",
        "contract/valory/conditional_tokens/0.1.0": "bafybeibnzmqmeph4cj5vfh3s622mo2o5627vjjwc6bptrhj4dk65mzgvhe",
        "contract/valory/agent_registry/0.1.0": "bafybeibboljpn2zevzxnpgflxj6ykxk4bpxegtzjts25ajliaoadz35mca",
        "contract/valory/service_staking_token/0.1.0": "bafybeieg664oohr26gpcfn3uied4minlz6dmgd32xboewscnxqnv5kk4zi",
        "contract/valory/transfer_nft_condition/0.1.0": "bafybeicdtigdwlt47jg2tibxltwyyl4apysvlideo53lgiy3muuho3izpa",
        "contract/valory/mech_activity/0.1.0": "bafybeieadv7vnbguc7beu6xo3rs3mqbgzc7wayc7kvgb2tmitmjtpdcqkq",
        "contract/valory/staking_token/0.1.0": "bafybeiaynt6clwbthtbndtocnwul7dp76ctmu4jxinp7fnqks4pxt65yuy",
        "contract/valory/relayer/0.1.0": "bafybeicreijhjycqrutdpbdn3vdcpmo233y3p66l3ovmr2goa2y2e6bshy",
        "skill/valory/market_manager_abci/0.1.0": "bafybeiayhzwxlpqsevyvaxn6dtnnu745az5vcz7dckmghnmjywxdtvoyly",
        "skill/valory/decision_maker_abci/0.1.0": "bafybeibi3b4tnal6c6cypszogn7iskerpolmueddeagnyt3fv65vhvxebq",
        "skill/valory/trader_abci/0.1.0": "bafybeibxqfzlio67343yyeq25edo3xq3etsdko2x2ajubmiw46zasqzlka",
        "skill/valory/tx_settlement_multiplexer_abci/0.1.0": "bafybeiharmlmnezdeuyfzbq27ds7jtnbqrvo62k4qj34cdbjstwqe5occu",
        "skill/valory/staking_abci/0.1.0": "bafybeiaasclr4lf3u2layekmfwyasckxrslbs2g4me7kvozz5goswlznjq",
        "skill/valory/check_stop_trading_abci/0.1.0": "bafybeic3bismocli2yyxmjhjsevjbzpuf3ladsvlkazfx23vq3q6uxrn7m",
<<<<<<< HEAD
        "agent/valory/trader/0.1.0": "bafybeibcyqiwymascyzarfpzfu4zmlj6nc57irziykrcflqcvvmefehcy4",
        "service/valory/trader/0.1.0": "bafybeicd66tt3wsb22hrmxelviivkmonchhoabw72svnjhpc6juv7tcq2m",
        "service/valory/trader_pearl/0.1.0": "bafybeia5jhvxiie5ogagsnhnzqdnpbrkpknyhrxtwfxzzb3fcamaumuubm"
=======
        "agent/valory/trader/0.1.0": "bafybeidl42iyu5h6stfnpj3bbffg3uqzzwush5yqfdgwnpvzllukzkvylu",
        "service/valory/trader/0.1.0": "bafybeigkiawzpbkwh7fxn6dvodn4xenpoa3nl5fdsx27fieudevv7qiybm",
        "service/valory/trader_pearl/0.1.0": "bafybeif7owuohd5cfqn3k7pon34jkedlsbwc6o3g22s3s6l4fah2apnpya"
>>>>>>> b590c9e6
    },
    "third_party": {
        "protocol/valory/acn_data_share/0.1.0": "bafybeidbvo3jdbt54pqk3foqfso4uim2vaea5abg6jzktomdeklh6sm2rq",
        "protocol/open_aea/signing/1.0.0": "bafybeihv62fim3wl2bayavfcg3u5e5cxu3b7brtu4cn5xoxd6lqwachasi",
        "protocol/valory/abci/0.1.0": "bafybeiaqmp7kocbfdboksayeqhkbrynvlfzsx4uy4x6nohywnmaig4an7u",
        "protocol/valory/contract_api/1.0.0": "bafybeidgu7o5llh26xp3u3ebq3yluull5lupiyeu6iooi2xyymdrgnzq5i",
        "protocol/valory/http/1.0.0": "bafybeifugzl63kfdmwrxwphrnrhj7bn6iruxieme3a4ntzejf6kmtuwmae",
        "protocol/valory/ledger_api/1.0.0": "bafybeihdk6psr4guxmbcrc26jr2cbgzpd5aljkqvpwo64bvaz7tdti2oni",
        "protocol/valory/acn/1.1.0": "bafybeidluaoeakae3exseupaea4i3yvvk5vivyt227xshjlffywwxzcxqe",
        "protocol/valory/tendermint/0.1.0": "bafybeig4mi3vmlv5zpbjbfuzcgida6j5f2nhrpedxicmrrfjweqc5r7cra",
        "protocol/valory/ipfs/0.1.0": "bafybeiftxi2qhreewgsc5wevogi7yc5g6hbcbo4uiuaibauhv3nhfcdtvm",
        "contract/valory/agent_registry/0.1.0": "bafybeibboljpn2zevzxnpgflxj6ykxk4bpxegtzjts25ajliaoadz35mca",
        "contract/valory/gnosis_safe_proxy_factory/0.1.0": "bafybeifr4xpmzeb5hvpgd6h4nxlsu3ef2c3f6l5bgs34vym5ok6vllwhmy",
        "contract/valory/gnosis_safe/0.1.0": "bafybeihtqcpqthb37msgqabpzcc2xc3l3yzkp5pl2sodeghqyzzzyuevgi",
        "contract/valory/mech/0.1.0": "bafybeielwbnikog4eqmu6bo537kzp2e7qpmkzt7l5zuuugp2w4r47dbvwu",
        "contract/valory/service_registry/0.1.0": "bafybeidipx4cmchxdu5i2v67rno7muie7ckjhmasaj64tv2vtj4fveklxi",
        "contract/valory/multisend/0.1.0": "bafybeig5byt5urg2d2bsecufxe5ql7f4mezg3mekfleeh32nmuusx66p4y",
        "contract/valory/erc20/0.1.0": "bafybeientdgpccdi7prtu4x53m5g3yugh5tuh5hnroylfz3wwzyjniqure",
        "contract/valory/mech_marketplace/0.1.0": "bafybeicfuigpr65k4l2r5dbazzwh43yc6pfuy5mrkjkagmhmcp6ioktfay",
        "connection/valory/abci/0.1.0": "bafybeie2bc44r2ddspeg4v7minuievvjykomcukuf5ryevom6fajno25gy",
        "connection/valory/http_client/0.23.0": "bafybeihi772xgzpqeipp3fhmvpct4y6e6tpjp4sogwqrnf3wqspgeilg4u",
        "connection/valory/ledger/0.19.0": "bafybeigntoericenpzvwejqfuc3kqzo2pscs76qoygg5dbj6f4zxusru5e",
        "connection/valory/p2p_libp2p_client/0.1.0": "bafybeid3xg5k2ol5adflqloy75ibgljmol6xsvzvezebsg7oudxeeolz7e",
        "connection/valory/ipfs/0.1.0": "bafybeias6633a2337nhq6nn5ikq4jaig47v63nxv2ixkjr6qqrqaywqara",
        "connection/valory/http_server/0.22.0": "bafybeihpgu56ovmq4npazdbh6y6ru5i7zuv6wvdglpxavsckyih56smu7m",
        "skill/valory/abstract_abci/0.1.0": "bafybeif2naoydlrqkdpnig34uejedwgurjwyvmbpcz53tif7pyukfdophq",
        "skill/valory/reset_pause_abci/0.1.0": "bafybeiezfedmmseox3ce5aucxsiszdmvskrwwbtpb2a3vw3sbmc5jt7nri",
        "skill/valory/registration_abci/0.1.0": "bafybeiagi6e2h7kochmlemy5c5yk6hwn37tfxiqvk2en74jhowsdwlmrny",
        "skill/valory/abstract_round_abci/0.1.0": "bafybeigjddhk7epta7xpnfvv426xedff5abh4xlkwi6cqgp4vkutgkvydm",
        "skill/valory/transaction_settlement_abci/0.1.0": "bafybeifmgmwdkx4esemxjacjwzqkqymkuklb5nehkwqkx7v335fllgswcq",
        "skill/valory/termination_abci/0.1.0": "bafybeiea67epwwgngp7b3wavs6hpkaxv6etyaps6g6325bchfnf354mibq",
        "skill/valory/mech_interact_abci/0.1.0": "bafybeib4vn6m2yumwoclh5aatcdt5yxcjc5owxmxy5o7t3nfzormgwkr64"
    }
}<|MERGE_RESOLUTION|>--- conflicted
+++ resolved
@@ -21,15 +21,9 @@
         "skill/valory/tx_settlement_multiplexer_abci/0.1.0": "bafybeiharmlmnezdeuyfzbq27ds7jtnbqrvo62k4qj34cdbjstwqe5occu",
         "skill/valory/staking_abci/0.1.0": "bafybeiaasclr4lf3u2layekmfwyasckxrslbs2g4me7kvozz5goswlznjq",
         "skill/valory/check_stop_trading_abci/0.1.0": "bafybeic3bismocli2yyxmjhjsevjbzpuf3ladsvlkazfx23vq3q6uxrn7m",
-<<<<<<< HEAD
         "agent/valory/trader/0.1.0": "bafybeibcyqiwymascyzarfpzfu4zmlj6nc57irziykrcflqcvvmefehcy4",
         "service/valory/trader/0.1.0": "bafybeicd66tt3wsb22hrmxelviivkmonchhoabw72svnjhpc6juv7tcq2m",
         "service/valory/trader_pearl/0.1.0": "bafybeia5jhvxiie5ogagsnhnzqdnpbrkpknyhrxtwfxzzb3fcamaumuubm"
-=======
-        "agent/valory/trader/0.1.0": "bafybeidl42iyu5h6stfnpj3bbffg3uqzzwush5yqfdgwnpvzllukzkvylu",
-        "service/valory/trader/0.1.0": "bafybeigkiawzpbkwh7fxn6dvodn4xenpoa3nl5fdsx27fieudevv7qiybm",
-        "service/valory/trader_pearl/0.1.0": "bafybeif7owuohd5cfqn3k7pon34jkedlsbwc6o3g22s3s6l4fah2apnpya"
->>>>>>> b590c9e6
     },
     "third_party": {
         "protocol/valory/acn_data_share/0.1.0": "bafybeidbvo3jdbt54pqk3foqfso4uim2vaea5abg6jzktomdeklh6sm2rq",
